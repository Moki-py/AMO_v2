version: '3.8'

services:
  app:
    build: .
    container_name: amo_app
    volumes:
      - ./data:/app/data
<<<<<<< HEAD
=======
      - ./credentials.json:/app/credentials.json
    ports:
      - "8000:8000"
>>>>>>> 9d401ef7
    depends_on:
      - mongo
    environment:
      - MONGO_URL=mongodb://mongo:27017/amo_db

  mongo:
    image: mongo:8.0
    container_name: amo_mongo
    restart: always
    volumes:
      - mongo_data:/data/db

  mongo-express:
    image: mongo-express:latest
    container_name: amo_mongo_express
    restart: always
    environment:
      - ME_CONFIG_MONGODB_SERVER=mongo
      - ME_CONFIG_MONGODB_PORT=27017
      - ME_CONFIG_MONGODB_ADMINUSERNAME=
      - ME_CONFIG_MONGODB_ADMINPASSWORD=
      - ME_CONFIG_BASICAUTH_USERNAME=admin
      - ME_CONFIG_BASICAUTH_PASSWORD=admin

  caddy:
    image: caddy:2
    container_name: amo_caddy
    restart: unless-stopped
    ports:
      - "80:80"
      - "443:443"
    volumes:
      - ./Caddyfile:/etc/caddy/Caddyfile
      - caddy_data:/data
      - caddy_config:/config
    depends_on:
      - app

volumes:
  mongo_data:
  caddy_data:
  caddy_config:<|MERGE_RESOLUTION|>--- conflicted
+++ resolved
@@ -6,12 +6,7 @@
     container_name: amo_app
     volumes:
       - ./data:/app/data
-<<<<<<< HEAD
-=======
       - ./credentials.json:/app/credentials.json
-    ports:
-      - "8000:8000"
->>>>>>> 9d401ef7
     depends_on:
       - mongo
     environment:
